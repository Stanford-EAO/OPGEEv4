--- conflicted
+++ resolved
@@ -29,15 +29,9 @@
     def _after_init(self):
         super()._after_init()
         self.field = field = self.get_field()
-<<<<<<< HEAD
-        self.water_reinjection = field.attr("water_reinjection")
-        self.water_flooding = field.attr("water_flooding")
-        self.prod_index = field.attr("prod_index")
-=======
         self.water_reinjection = field.water_reinjection
         self.water_flooding = field.water_flooding
         self.productivity_index = field.productivity_index
->>>>>>> 20cc48ed
         self.water = field.water
         self.water_density = self.water.density()
         self.res_press = field.res_press
