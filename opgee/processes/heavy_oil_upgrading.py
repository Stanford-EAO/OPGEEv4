#
# HeavyOilUpgrading class
#
# Author: Wennan Long
#
# Copyright (c) 2021-2022 The Board of Trustees of the Leland Stanford Junior University.
# See LICENSE.txt for license details.
#
import pandas as pd

from .. import ureg
from ..core import STP
from ..emissions import EM_COMBUSTION, EM_FLARING
from ..energy import EN_NATURAL_GAS, EN_ELECTRICITY, EN_UPG_PROC_GAS, EN_PETCOKE
from ..log import getLogger
from ..process import Process
from ..stream import PHASE_GAS
from ..stream import Stream

_logger = getLogger(__name__)


class HeavyOilUpgrading(Process):
    def _after_init(self):
        super()._after_init()
        self.field = field = self.get_field()
<<<<<<< HEAD
        self.upgrader_type = field.attr("upgrader_type")
        if self.upgrader_type == "None":
            # TODO: move this to run() method
            self.set_enabled(False)
            return

=======
        self.upgrader_type = field.upgrader_type
>>>>>>> 20cc48ed
        self.oil = self.field.oil
        self.water = self.field.water
        self.upgrader_gas_comp = field.imported_gas_comp["Upgrader Gas"]
        self.NG_comp = field.imported_gas_comp["Imported Fuel"]
        self.oil_sands_mine = field.oil_sands_mine
        self.fraction_elec_onsite = field.fraction_elec_onsite
        self.cogeneration_upgrading = self.attr("cogeneration_upgrading")
        self.NG_heating_value = self.model.const("NG-heating-value")
        self.petro_coke_heating_value = self.model.const("petrocoke-heating-value")
        self.mole_to_scf = self.model.const("mol-per-scf")

        self.water = self.field.water
        self.water_density = self.water.density()
        self.bitumen_API = field.API

    def run(self, analysis):
        self.print_running_msg()
        field = self.field

        if self.upgrader_type == "None":
            self.set_enabled(False)
            return

        # mass rate
        input_oil = self.find_input_stream("oil for upgrading", raiseError=False)
        input_bitumen = self.find_input_stream("bitumen for upgrading", raiseError=False)

        if input_oil is None and input_bitumen is None:
            return

        if (input_oil is not None and input_oil.is_uninitialized()) and \
                (input_bitumen is not None and input_bitumen.is_uninitialized()):
            return

        df = self.model.heavy_oil_upgrading
        totals = df.query("Fraction == 'total'")
        d = {}
        for i, row in totals.iterrows():
            item = row.Items
            fractions = df.query("Fraction != 'total' and Items == @item")[["Fraction", self.upgrader_type, "Unit"]]
            total = totals.query("Items==@item")[self.upgrader_type]
            frac_with_unit = pd.Series(fractions.set_index("Fraction")[self.upgrader_type], dtype="pint[frac]")
            d[item] = frac_with_unit * ureg.Quantity(total.values[0], row.Unit)

        heavy_oil_upgrading_table = df[self.upgrader_type]
        heavy_oil_upgrading_table.index = df["Items"]

        upgrader_process_gas_heating_value = (self.upgrader_gas_comp *
                                              self.oil.component_LHV_molar[self.upgrader_gas_comp.index] *
                                              self.mole_to_scf).sum()
        SCO_bitumen_ratio = heavy_oil_upgrading_table["SCO/bitumen ratio"]

        field.save_process_data(SCO_bitumen_ratio=SCO_bitumen_ratio)  # used in the Flaring process

        SCO_API = heavy_oil_upgrading_table["API gravity of resulting upgraded product output"]
        SCO_specific_gravity = field.oil.specific_gravity(SCO_API)
        if input_oil:
            input_liquid_mass_rate = input_oil.liquid_flow_rate("oil")
            input_liquid_SG = self.oil.oil_specific_gravity
        elif input_bitumen:
            input_liquid_mass_rate = input_bitumen.liquid_flow_rate("oil")
            input_liquid_SG = self.oil.specific_gravity(self.bitumen_API)

        input_liquid_vol_rate = input_liquid_mass_rate / (input_liquid_SG * self.water.density())
        SCO_output = input_liquid_vol_rate * SCO_bitumen_ratio

        SCO_output_mass_rate = SCO_output * SCO_specific_gravity * self.water_density
        SCO_to_storage = self.find_output_stream("oil for storage")
        SCO_to_storage.set_liquid_flow_rate("oil", SCO_output_mass_rate)

        # Process gas calculation
        proc_gas_dict = d["Process gas (PG) yield per bbl SCO output"] * SCO_output
        proc_gas_to_heat = proc_gas_dict["Fraction PG to self use - Heating (W/O cogen)"]
        proc_gas_to_H2 = proc_gas_dict["Fraction PG to self use - H2 gen"]
        proc_gas_exported = proc_gas_dict["Fraction PG exported"]
        proc_gas_flared = proc_gas_dict["Fraction PG flared"]

        def calculate_mass_rate_from_volume_rate(volume_rate, gas_comp):
            return gas_comp * self.oil.component_MW[gas_comp.index] * volume_rate * self.mole_to_scf

        proc_gas_exported_mass_rate = calculate_mass_rate_from_volume_rate(proc_gas_exported, self.upgrader_gas_comp)
        proc_gas_to_H2_mass_rate = calculate_mass_rate_from_volume_rate(proc_gas_to_H2, self.upgrader_gas_comp)
        output_proc_gas = self.find_output_stream("process gas")
        output_proc_gas.set_rates_from_series(proc_gas_exported_mass_rate, PHASE_GAS)
        output_proc_gas.set_tp(STP)

        # Electricity calculation
        electricity_yield = ureg.Quantity(heavy_oil_upgrading_table["Electricity intensity"], "kWh/bbl_oil")
        frac_electricity_self_gene = self.fraction_elec_onsite * self.cogeneration_upgrading
        elect_cogen = SCO_output * frac_electricity_self_gene * electricity_yield
        elect_import = SCO_output * electricity_yield * (1 - frac_electricity_self_gene)

        # NG calculation
        NG_dict = d["Natural gas intensity (W/O cogen)"] * SCO_output
        NG_to_cogen_yield = \
            frac_electricity_self_gene * electricity_yield / heavy_oil_upgrading_table[
                "Cogen turbine efficiency"] / self.NG_heating_value
        NG_to_H2 = NG_dict["Fraction NG - H2"]
        NG_to_H2_mass_rate = calculate_mass_rate_from_volume_rate(NG_to_H2, self.NG_comp)
        NG_to_cogen = NG_to_cogen_yield * SCO_output
        heat_from_cogen = \
            NG_to_cogen * self.NG_heating_value * heavy_oil_upgrading_table["Cogeneration steam efficiency"]
        NG_to_heat = max(
            NG_dict["Fraction NG - Heating (W/O cogen)"] - heat_from_cogen / upgrader_process_gas_heating_value, 0)

        proc_gas_flaring_mass_rate = calculate_mass_rate_from_volume_rate(proc_gas_flared, self.upgrader_gas_comp)
        flaring_gas = self.find_output_stream("gas for partition")
        flaring_gas.set_rates_from_series(proc_gas_flaring_mass_rate, PHASE_GAS)
        flaring_gas.set_tp(STP)

        # Petrocoke calculation
        coke_dict = d["Coke yield per bbl SCO output"] * SCO_output
        coke_to_stockpile_and_transport = \
            ureg.Quantity(max(0, (input_liquid_mass_rate - SCO_output_mass_rate - proc_gas_exported_mass_rate.sum()).to(
                "tonne/day").m), "tonne/day")
        coke_to_heat = \
            ureg.Quantity(max(0, (coke_dict.sum() - coke_to_stockpile_and_transport).to("tonne/day").m), "tonne/day")

        if self.field.get_process_data("frac_coke_exported") is None:
            self.field.save_process_data(
                frac_coke_exported=d["Coke yield per bbl SCO output"]["Fraction coke exported"])

        coke_to_transport = self.find_output_stream("petrocoke")
        coke_to_transport.set_solid_flow_rate("PC", coke_to_stockpile_and_transport)
        coke_to_transport.set_tp(STP)

        self.set_iteration_value(SCO_to_storage.total_flow_rate() +
                                 coke_to_transport.total_flow_rate() +
                                 flaring_gas.total_flow_rate() +
                                 output_proc_gas.total_flow_rate())

        # energy use
        energy_use = self.energy

        NG_stream = Stream("NG_stream", tp=STP)
        upgrader_gas_stream = Stream("upgrader_gas_stream", tp=STP)
        NG_mass_rate = calculate_mass_rate_from_volume_rate(NG_to_cogen + NG_to_heat + NG_to_H2, self.NG_comp)
        upgrader_mass_rate = \
            calculate_mass_rate_from_volume_rate(proc_gas_to_heat + proc_gas_to_H2 + proc_gas_flared,
                                                 self.upgrader_gas_comp)
        NG_stream.set_rates_from_series(NG_mass_rate, PHASE_GAS)
        upgrader_gas_stream.set_rates_from_series(upgrader_mass_rate, PHASE_GAS)

        NG_consumption = field.gas.energy_flow_rate(NG_stream)
        upgrader_process_gas_consumption = field.gas.energy_flow_rate(upgrader_gas_stream)
        petro_coke_consumption = coke_to_heat * self.petro_coke_heating_value

        energy_use.set_rate(EN_NATURAL_GAS, NG_consumption.to("mmBtu/day"))
        energy_use.set_rate(EN_UPG_PROC_GAS, upgrader_process_gas_consumption.to("mmBtu/day"))
        energy_use.set_rate(EN_PETCOKE, petro_coke_consumption.to("mmBtu/day"))
        energy_use.set_rate(EN_ELECTRICITY, elect_import.to("mmBtu/day"))

        # import/export
        self.set_import_from_energy(energy_use)
        field.import_export.set_export(self.name, "Electricity", elect_cogen)
        field.import_export.set_export(self.name, "H2", proc_gas_to_H2_mass_rate.sum() + NG_to_H2_mass_rate.sum())

        # emission
        emissions = self.emissions
        energy_for_combustion = energy_use.data.drop("Electricity")
        combustion_emission = (energy_for_combustion * self.process_EF).sum()
        emissions.set_rate(EM_COMBUSTION, "CO2", combustion_emission)
        emissions.set_from_series(EM_FLARING, proc_gas_flaring_mass_rate.pint.to("tonne/day"))<|MERGE_RESOLUTION|>--- conflicted
+++ resolved
@@ -24,16 +24,7 @@
     def _after_init(self):
         super()._after_init()
         self.field = field = self.get_field()
-<<<<<<< HEAD
-        self.upgrader_type = field.attr("upgrader_type")
-        if self.upgrader_type == "None":
-            # TODO: move this to run() method
-            self.set_enabled(False)
-            return
-
-=======
         self.upgrader_type = field.upgrader_type
->>>>>>> 20cc48ed
         self.oil = self.field.oil
         self.water = self.field.water
         self.upgrader_gas_comp = field.imported_gas_comp["Upgrader Gas"]
