--- conflicted
+++ resolved
@@ -170,16 +170,12 @@
         self.iteration_converged = False
         self.iteration_registered = False
 
-<<<<<<< HEAD
         self.process_EF = None
 
     # Optional for Process subclasses
     def _after_init(self):
+        self.check_attr_constraints(self.attr_dict)
         self.process_EF = self.get_process_EF()
-=======
-    def _after_init(self):
-        self.check_attr_constraints(self.attr_dict)
->>>>>>> f69ead2b
 
     #
     # Pass-through convenience methods for energy and emissions
