#
# OPGEE process support
#
# Author: Richard Plevin and Wennan Long
#
# Copyright (c) 2021-2022 The Board of Trustees of the Leland Stanford Junior University.
# See LICENSE.txt for license details.
#
import pandas as pd
import pint
from typing import Union, Optional

from . import ureg
from .attributes import AttrDefs, AttributeMixin
from .config import getParamAsBoolean
from .core import OpgeeObject, XmlInstantiable, elt_name, instantiate_subelts, magnitude
from .container import Container
from .error import (OpgeeException, AbstractMethodError, OpgeeIterationConverged,
                    ModelValidationError)
from .emissions import Emissions
from .energy import Energy
from .log import getLogger
from .stream import Stream
from .utils import getBooleanXML
from .combine_streams import combine_streams
from .import_export import ImportExport

_logger = getLogger(__name__)


def get_subclasses(cls):
    for subclass in cls.__subclasses__():
        yield from get_subclasses(subclass)
        yield subclass


def _subclass_dict(superclass):
    """
    Return a dictionary of all defined subclasses of `superclass`, keyed by name.
    Does not descent beyond immediate subclasses.

    :return: (dict) subclasses keyed by name
    """
    allow_redef = getParamAsBoolean('OPGEE.AllowProcessRedefinition')       # TBD: document this feature

    d = {}

    for cls in get_subclasses(superclass):
        name = cls.__name__
        prior = d.get(name)

        if prior is None:
            d[name] = cls
        else:
            if prior != cls:
                msg = f"Class '{name}' is defined by both {cls} and {prior}"
                if allow_redef:
                    print(msg)
                else:
                    raise OpgeeException(msg)

    return d


#
# Cache of known subclasses of Aggregator and Process
#
_Subclass_dict: Optional[dict] = None


def _get_subclass(cls, subclass_name, reload=False):
    """
    Return the class for `subclass_name`, which must be a known subclass of `cls`.

    :param cls: (type) the class (Process or Aggregator) for which we're finding a subclass.
    :param subclass_name: (str) the name of the subclass
    :param reload: (bool) if True, reload the cache of subclasses of `cls`.
    :return: (type) the class object
    :raises: OpgeeException if `cls` is not Process or Aggregator or if the subclass is not known.
    """
    global _Subclass_dict

    if reload or _Subclass_dict is None:
        reload_subclass_dict()

    subclasses = _Subclass_dict.keys()
    if cls not in subclasses:
        raise OpgeeException(f"lookup_subclass: cls {cls} must be one of {list(subclasses)}")

    d = _Subclass_dict[cls]
    try:
        return d[subclass_name]
    except KeyError:
        raise OpgeeException(f"Class {subclass_name} is not a known subclass of {cls}")


class IntermediateValues(OpgeeObject):
    """
    Stores "interesting" intermediate values from processes for display in GUI.
    """

    def __init__(self):
        self.data = pd.DataFrame(columns=('value', 'unit', 'desc'))

    def store(self, name, value, unit=None, desc=None):
        # Strip magnitude and unit from Quantity objects
        if isinstance(value, pint.Quantity):
            unit = str(value.u)
            value = value.m

        self.data.loc[name, ('value', 'unit', 'desc')] = (value, unit or '', desc or '')

    def get(self, name):
        """
        Return the record associated with `name`.

        :param name: (str) the name of an intermediate value
        :return: (pd.Series) the row in the DataFrame of intermediate values for this process.
        """
        try:
            return self.data.loc[name]
        except KeyError:
            raise OpgeeException(f"An intermediate value for '{name}' was not found")


def run_corr_eqns(x1, x2, x3, x4, x5, coef_df):
    """

    :param x1:
    :param x2:
    :param x3:
    :param x4:
    :param x5:
    :param coef_df: Pandas.Dataframe
    :return: Pandas Series
    """

    x = pd.Series(
        data=[1, x1, x2, x3, x4, x5, x1 * x2, x1 * x3, x1 * x4, x1 * x5, x2 * x3, x2 * x4, x2 * x5, x3 * x4,
              x3 * x5, x4 * x5, x1 ** 2, x2 ** 2, x3 ** 2, x4 ** 2, x5 ** 2], index=coef_df.index)
    df = coef_df.mul(x, axis=0)
    result = df.sum(axis="rows")
    return result

class Process(XmlInstantiable, AttributeMixin):
    """
    The "leaf" node in the container/process hierarchy. ``Process`` is an abstract superclass: actual runnable Process
    instances must be of subclasses of ``Process``, defined either in `opgee/processes/*.py` or in the user's files,
    provided in the configuration file in the variable ``OPGEE.ClassPath``.

    Each Process subclass must implement the ``run`` and ``bypass`` methods, described below.

    If a model contains process loops (cycles), one or more of the processes can call the method
    ``set_iteration_value()`` to store the value(s) of a designated variable(s) to be checked on each call to see
    if the change from the prior iteration is <= the value of Model attribute "maximum_change". If so,
    an ``OpgeeIterationConverged`` exception is raised to terminate the run.

    In addition to testing for convergence, a "visit" counter in each ``Process`` is incremented each time the process
    is run (or bypassed) and if the count >= the Model's "maximum_iterations" attribute, ``OpgeeMaxIterationsReached``
    is likewise raised. Whichever limit is reached first will cause iterations to stop. Between model runs, the method
    ``field.reset()`` is called for all processes to clear the visited counters and reset the iteration value to None.

    See also :doc:`OPGEE XML documentation <opgee-xml>`
    """

    # Constants to support stream "finding" methods
    INPUT = 'input'
    OUTPUT = 'output'

    # the processes that have set iteration values
    iterating_processes = []

    def __init__(self, name, desc=None, attr_dict=None, cycle_start=False, impute_start=False,
                 boundary=None):
        name = name or self.__class__.__name__
        super().__init__(name)

        self.attr_dict = attr_dict or {}
        self.attr_defs = AttrDefs.get_instance()

        self.boundary = boundary    # the name of the boundary this Process defines, or None

        self._model = None  # @property "model" caches model here after first lookup

        self.desc = desc or name
        self.impute_start = getBooleanXML(impute_start)
        self.cycle_start = getBooleanXML(cycle_start)

        self.run_after = False  # whether to run this process after normal processing completes

        self.extend = False
        self.field = None  # the Field we're part of, set on first lookup

        self.inputs = []  # Stream instances, set in Field.connect_processes()
        self.outputs = []  # ditto

        self.energy = Energy()
        self.emissions = Emissions()
        self.import_export = ImportExport()

        self.intermediate_results = None

        self.iv = IntermediateValues()

        # Support for stream validation. Subclasses can set these ivars
        # or redefine the methods required_inputs() / required_outputs()
        self._required_inputs = []
        self._required_outputs = []

        # Support for cycles
        self.visit_count = 0        # increment when the Process has been run
        self.iteration_count = 0
        self.iteration_value = None
        self.iteration_converged = False
        self.iteration_registered = False
        self.in_cycle = False

        self.process_EF = None

    # Optional for Process subclasses
    def _after_init(self):
        self.check_attr_constraints(self.attr_dict)
        self.validate_streams()
        self.process_EF = self.get_process_EF()
        self.field = self.get_field()

    def __str__(self):
        type_str = type(self).__name__
        if type_str == self.name:
            name_str = ""
        else:
            name_str = f' name="{self.name}"' if self.name else ''

        return f'<{type_str}{name_str} enabled={self.enabled}>'

    @classmethod
    def clear_iterating_process_list(cls):
        cls.iterating_processes = []

    @classmethod
    def clear(cls):
        cls.clear_iterating_process_list()

    # TODO: stream validation and documentation
    def required_inputs(self):
        return self._required_inputs

    def required_outputs(self):
        return self._required_outputs

    def validate_streams(self):
        """
        Verify that each Process is connected to all required input and output streams.

        :return: none
        :raises ModelValidationError: if any required input or output streams are missing.
        """
        msgs = []

        for contents in self.required_inputs():
            if not self.find_input_streams(contents, as_list=True):
                msgs.append(f"{self} is missing an input stream containing '{contents}'")

        for contents in self.required_outputs():
            if not self.find_output_streams(contents, as_list=True):
                msgs.append(f"{self} is missing an output stream containing '{contents}'")

        if msgs:
            msg = '\n'.join(msgs)
            raise ModelValidationError(msg)

    def reset(self):
        self.energy.reset()
        self.emissions.reset()
        self.reset_iteration()

    def set_run_after(self, value):
        self.run_after = value

    def within_boundary(self):
        """
        If `self` is a boundary Process, return the list of processes upstream of the boundary.
        The boundary Process must not be in a cycle.
        """
        if self.boundary is None:
            raise OpgeeException(f"within_boundary: '{self}' is not a boundary process].")

        visited = dict()

        def _visit(proc):
            if proc is None or visited.get(id(proc), False):
                return

            visited[id(proc)] = proc

            for p in proc.predecessors():
                _visit(p)

        _visit(self)
        return set(visited)

    def beyond_boundary(self):
        """
        If `self` is a boundary Process, return the list of processes beyond the boundary.
        The boundary Process must not be in a cycle.
        """
        if self.boundary is None:
            raise OpgeeException(f"beyond_boundary: '{self}' is not a boundary process.")

        visited = dict()

        def _visit(proc):
            if proc is None or visited.get(id(proc), False):
                return

            visited[id(proc)] = proc

            for p in proc.successors():
                _visit(p)

        _visit(self)
        return set(visited)

    #
    # Pass-through convenience methods for energy and emissions
    #
    def add_emission_rate(self, category, gas, rate):
        """
        Add to the stored rate of emissions for a single gas.

        :param category: (str) one of the defined emissions categories
        :param gas: (str) one of the defined emissions (values of Emissions.emissions)
        :param rate: (float) the increment in rate in the Process' flow units (e.g., mmbtu (LHV) of fuel burned)
        :return: none
        """
        self.emissions.add_rate(category, gas, rate)

    def add_emission_rates(self, category, **kwargs):
        """
        Add emissions to those already stored, for of one or more gases, given as
        keyword arguments, e.g., add_emission_rates(CO2=100, CH4=30, N2O=6).

        :param category: (str) one of the defined emissions categories
        :param kwargs: (dict) the keyword arguments
        :return: none
        """
        self.emissions.add_rates(category, **kwargs)

    def get_emission_rates(self, analysis, procs_to_exclude=None):
        """
        Return the emission rates and the calculated GHG value. Uses the current
        choice of GWP values in the Analysis containing this process.

        :param procs_to_exclude: ignored here, but provided for API consistency with
            Container class method of same name
        :return: ((pandas.Series, float)) a tuple containing the emissions Series
            and the GHG value computed using the model's current GWP settings.
        """
        return self.emissions.rates(gwp=analysis.gwp)

    def add_energy_rate(self, carrier, rate):
        """
        Set the rate of energy use for a single carrier.

        :param carrier: (str) one of the defined energy carriers (values of Energy.carriers)
        :param rate: (float) the rate of use (e.g., mmbtu/day (LHV) for all but electricity,
            which is in units of kWh/day.
        :return: none
        """
        self.energy.add_rate(carrier, rate)

    def add_energy_rates(self, dictionary):
        """
        Add to the energy use rate for one or more carriers.

        :param dictionary: (dict) the carriers and rates
        :return: none
        """
        self.energy.add_rates(dictionary)

    def get_energy_rates(self):
        """
        Return the energy consumption rates.
        """
        return self.energy.rates()

    def get_net_imported_product(self):
        """
        Return the net imported product energy rate (water is mass rate)
        :return:
        """
        imp_exp = self.import_export.imports_exports()
        return imp_exp[ImportExport.NET_IMPORTS]

    def set_import_from_energy(self, energy_use):
        imp_exp = self.field.import_export
        imp_exp.set_import_from_energy(self.name, energy_use)

    #
    # end of pass through energy and emissions methods
    #

    def set_gas_fugitives(self, stream, loss_rate) -> Stream:
        # TODO: complete this using Jeff's code
        """
        initialize the gas fugitives stream, get loss rate, copy..

        :param loss_rate:
        :param stream:
        :return:
        """
        gas_fugitives = Stream("gas fugitives", tp=self.field.stp)
        gas_fugitives.copy_gas_rates_from(stream)
        gas_fugitives.multiply_flow_rates(loss_rate)

        return gas_fugitives

    @property
    def model(self):
        """
        Return the `Model` this `Process` belongs to.

        :return: (Model) the enclosing `Model` instance.
        """
        if not self._model:
            self._model = self.find_parent('Model')

        return self._model

    def get_field(self):
        """
        Find and cache the Field instance that contains this Process

        :return: (Field) the enclosing Field instance
        """
        if not self.field:
            self.field = self.find_parent('Field')

        return self.field

    # TODO: visit counting by processes may be deprecated
    def visit(self):
        self.visit_count += 1
        return self.visit_count

    def visited(self):
        return self.visit_count

    def get_reservoir(self):
        return self.field.reservoir

    def find_stream(self, name, raiseError=False) -> Stream:
        """
        Convenience function to find a named stream from a Process instance by calling
        find_stream() on the enclosing Field instance.

        :param name: (str) the name of the Stream to find
        :param raiseError: (bool) whether to raise an error if the Stream is not found.
        :return: (Stream or None) the requested stream, or None if not found and `raiseError` is False.
        :raises: OpgeeException if `name` is not found and `raiseError` is True
        """
        return self.field.find_stream(name, raiseError=raiseError)

    def _find_streams_by_type(self, direction, stream_type, combine=False, as_list=False, raiseError=True) -> Union[
        Stream, list, dict]:
        """
        Find the input or output streams (indicated by `direction`) that contain the indicated
        `stream_type`, e.g., 'crude oil', 'raw water' and so on.

        :param direction: (str) 'input' or 'output'
        :param stream_type: (str) the generic type of stream a process can handle.
        :param combine: (bool) whether to (thermodynamically) combine multiple Streams into a single one
        :param as_list: (bool) return results as a list rather than as a dict
        :param raiseError: (bool) whether to raise an error if no handlers of `stream_type` are found.
        :return: (Stream, list or dict of Streams) depends on various keyword args
        :raises: OpgeeException if no processes handling `stream_type` are found and `raiseError` is True
        """
        if combine and as_list:
            raise OpgeeException(f"_find_streams_by_type: both 'combine' and 'as_list' cannot be True")

        assert direction in {self.INPUT, self.OUTPUT}
        stream_list = self.inputs if direction == self.INPUT else self.outputs
        streams = [stream for stream in stream_list if stream.enabled and stream.contains(stream_type)]

        if not streams and raiseError:
            raise OpgeeException(f"{self}: no {direction} streams contain '{stream_type}'")

        return combine_streams(streams, self.field.oil.API) if combine else (
            streams if as_list else {s.name: s for s in streams})

    def find_input_streams(self, stream_type, combine=False, as_list=False, raiseError=True) -> Union[
        Stream, list, dict]:
        """
        Convenience method to call `_find_streams_by_type` with direction "input"

        :param stream_type: (str) the generic type of stream a process can handle.
        :param combine: (bool) whether to (thermodynamically) combine multiple Streams into a single one
        :param as_list: (bool) return results as a list rather than as a dict
        :param raiseError: (bool) whether to raise an error if no handlers of `stream_type` are found.
        :return: (Stream, list or dict of Streams) depends on various keyword args
        :raises: OpgeeException if no processes handling `stream_type` are found and `raiseError` is True
        """
        return self._find_streams_by_type(self.INPUT, stream_type, combine=combine, as_list=as_list,
                                          raiseError=raiseError)

    def find_output_streams(self, stream_type, combine=False, as_list=False, raiseError=True) -> Union[
        Stream, list, dict]:
        """
        Convenience method to call `_find_streams_by_type` with direction "output"

        :param stream_type: (str) the generic type of stream a process can handle.
        :param combine: (bool) whether to (thermodynamically) combine multiple Streams into a single one
        :param as_list: (bool) return results as a list rather than as a dict
        :param raiseError: (bool) whether to raise an error if no handlers of `stream_type` are found.
        :return: (Stream, list or dict of Streams) depends on various keyword args
        :raises: OpgeeException if no processes handling `stream_type` are found and `raiseError` is True
        """
        return self._find_streams_by_type(self.OUTPUT, stream_type, combine=combine, as_list=as_list,
                                          raiseError=raiseError)

    def find_input_stream(self, stream_type, raiseError=True) -> Union[Stream, None]:
        """
        Find exactly one input stream connected to a downstream Process that produces the indicated
        `stream_type`, e.g., 'crude oil', 'raw water' and so on.

        :param stream_type: (str) the generic type of stream a process can handle.
        :param raiseError: (bool) whether to raise an error if no handlers of `stream_type` are found.
        :return: (Streams or None)
        :raises: OpgeeException if exactly one process producing `stream_type` is not found and `raiseError` is True
        """
        streams = self.find_input_streams(stream_type, as_list=True, raiseError=raiseError)
        if len(streams) != 1:
            if raiseError:
                raise OpgeeException(f"Expected one input stream with '{stream_type}'; found {len(streams)}")
            return None

        return streams[0]

    def find_output_stream(self, stream_type, raiseError=True) -> Union[Stream, None]:
        """
        Find exactly one output stream connected to a downstream Process that consumes the indicated
        `stream_type`, e.g., 'crude oil', 'raw water' and so on.

        :param stream_type: (str) the generic type of stream a process can handle.
        :param raiseError: (bool) whether to raise an error if no handlers of `stream_type` are found.
        :return: (Streams or None)
        :raises: OpgeeException if exactly one process consuming `stream_type` is not found and `raiseError` is True
        """
        streams = self.find_output_streams(stream_type, as_list=True, raiseError=raiseError)
        if len(streams) != 1:
            if raiseError:
                raise OpgeeException(f"Expected one output stream with '{stream_type}'; found {len(streams)}")
            return None

        stream = streams[0]
        if not stream.dst_proc.enabled:
            if raiseError:
                raise OpgeeException(f"'{stream}' is connected to a disabled process {stream.dst_proc}")
            return None

        return stream

    def add_output_stream(self, stream):
        self.outputs.append(stream)

    def add_input_stream(self, stream):
        self.inputs.append(stream)

    def sum_input_streams(self):
        """
        Create a stream from the sum the components of all input streams. This is intended for
        use at the process boundary to simplify allocation, displacment, and carbon intensity.
        If you need to combine streams thermodynamically, use ``combine_streams()``.

        :return: (Stream) a stream with the sum of all input components
        """
        from .core import STP
        if not self.inputs:
            raise OpgeeException(f"Can't sum input streams -- {self} has none.")

        comp_matrix = sum([stream.components for stream in self.inputs])
        stream = Stream('boundary-stream', STP, comp_matrix=comp_matrix)
        return stream

    def set_extend(self, extend):
        self.extend = extend

    def predecessors(self) -> set:
        """
        Return a Process's immediate precedent Processes.

        :return: (set of Process) the Processes that are the sources of
           Streams connected to `process`.
        """
        procs = set([stream.src_proc for stream in self.inputs])
        return procs

    def successors(self) -> set:
        """
        Return a Process's immediately following Processes.

        :return: (set of Process) the Processes that are the destinations
           of Streams connected to `process`.
        """
        procs = set([stream.dst_proc for stream in self.outputs])
        return procs

    def set_iteration_value(self, value):
        """
        Store the value of one or more variables used to determine when an
        iteration loop has stabilized. When set, if the absolute value of the
        change in each value is less than the model's `maximum_change`, the
        run loop is terminated by throwing an OpgeeStopIteration exception.

        :param value: (float, list/tuple of floats, pandas.Series) the values of
            designated 'change' variables to compare each iteration. If a list, tuple,
            or Series is used, all values contained therein must be within `maximum_change`
            of the previously stored value.
        :return: none
        :raises: OpgeeIterationConverged if the change in `value` (versus the
            previously stored value) is less than the `maximum_change`
            attribute for the model. If a list/tuple/Series of floats is passed in
            `value`, all of the contained values must pass this test.
        """
        _logger.debug(f"{self.name}:count = {self.visit_count}")
        if not self.in_cycle or self.iteration_converged:
            return  # nothing left to do

        m = self.model

        # register the process and remember its registration so we don't do it again
        if not self.iteration_registered:
            self.register_iterating_process(self)

        # If previously zero, set to a small number to avoid division by zero
        prior_value = self.iteration_value

        # helper function to check for convergence of each element of a tuple
        def converged(prior_value, value):
            delta = magnitude(abs(value - prior_value))
            is_converged = delta <= m.maximum_change
            if not is_converged:
                _logger.debug(f"process: {self.name}")
                _logger.debug(f"current value is {value}")
                _logger.debug(f"prior value is {prior_value}")
            return is_converged

        if prior_value is not None:
            if type(prior_value) != type(value):
                raise OpgeeException(f"Type of iterator value changed; was: {type(prior_value)} is: {type(value)}")

            # TODO: we expect the series to have no units
            if isinstance(value, pd.Series):
                diff = abs(value - prior_value)  # type: pd.Series
                if all(diff <= m.maximum_change):
                    self.iteration_converged = True
                    self.check_iterator_convergence()
                else:
                    _logger.debug(f"process: {self.name}")
                    _logger.debug(f"current value is {value}")
                    _logger.debug(f"prior value is {prior_value}")
            else:
                pairs = zip(prior_value, value) if isinstance(value, (tuple, list)) \
                    else [(prior_value, value)]  # make a list of the one pair

                if all([converged(old, new) for old, new in pairs]):
                    self.iteration_converged = True
                    # Raise OpgeeStopIteration exception if all process's
                    # iterator values have converged.
                    self.check_iterator_convergence()

        self.iteration_value = value

    @classmethod
    def register_iterating_process(cls, process):
        process.iteration_registered = True
        cls.iterating_processes.append(process)

    @classmethod
    def check_iterator_convergence(cls):
        """
        Check whether the current process is the last of all process iterator values to converge.
        stop when one converges but others have yet to do so.

        :return: none.
        :raises OpgeeIterationConverged: if all processes have converged.
        """
        if all([proc.iteration_converged for proc in cls.iterating_processes]):
            raise OpgeeIterationConverged(f"Change <= maximum_change in all iterating processes")

    @classmethod
    def reset_all_iteration(cls):
        """
        Reset the iteration value and counter in all iterating processes.

        :return: none
        """
        for proc in cls.iterating_processes:
            proc.reset_iteration()

    def reset_iteration(self):
        self.visit_count = 0
        self.iteration_count = 0
        self.iteration_value = None
        self.iteration_converged = False
        self.iteration_registered = False
        self._reset_before_iteration()

    def _reset_before_iteration(self):
        """
        Optional method to allow iterating processes to reset any state before
        a new iteration cycle begins.

        :return: none
        """
        pass

    def run(self, analysis):
        """
        This method implements the behavior required of the Process subclass, when
        the Process is enabled. **Subclasses of Process must implement this method.**

        :param analysis: (Analysis) the `Analysis` used to retrieve global settings
        :return: None
        """
        raise AbstractMethodError(Process, 'Process.run')

    def check_balances(self):
        """

        :return:
        """
        pass

    def run_if_enabled(self, analysis):
        """
        If the Process is enabled, run the process, otherwise do nothing.

        :param analysis: (Analysis) the repository of analysis-specific settings
        :return: None
        """
        if self.enabled:
            self.run(analysis)

            # Deprecated?
            # m = self.model
            # if self.visit() >= m.maximum_iterations:
            #     raise OpgeeMaxIterationsReached(f"Maximum iterations ({m.maximum_iterations}) reached in {self}")

    def impute(self):
        """
        Called for Process instances upstream of Stream with exogenous input data, allowing
        those nodes to impute their own inputs from the output Stream.

        :return: none
        """
        pass

    #
    # The next two methods are provided to allow Aggregator to call children() and
    # run_children() without type checking. For Processes, these are just no-ops.
    #
    def children(self):
        return []

    def run_children(self, **kwargs):
        pass

    def print_running_msg(self):
        _logger.debug(f"Running {type(self)} name='{self.name}'")

    def venting_fugitive_rate(self):
        return self.attr('leak_rate')

    def init_intermediate_results(self, names):
        """

        :param names:
        :return:
        """
        self.intermediate_results = {name: (Energy(), Emissions()) for name in names}

    def get_intermediate_results(self):
        """
        This will be overridden in the water treatment subprocess

        :return: A dictionary of energy and emission instances or None
        """

        return self.intermediate_results

    def sum_intermediate_results(self):
        """
        Sum intermediate energy and emission results

        :return:
        """

        if self.intermediate_results is None:
            return

        self.energy.reset()
        self.emissions.reset()

        for key, (energy, emission) in self.intermediate_results.items():
            self.energy.add_rates_from(energy)
            self.emissions.add_rates_from(emission)

    def get_process_EF(self):
        """
        Look up emission factor for this process to calculate the combustion emission.
        For user-defined processes not listed in the process_EF table, the Process subclass must implement this
        method to override to the lookup.

        :return: (float) a pandas series of emission factor
           for natural gas, upgrader proc.gas, NGL, diesel, residual fuel, pet.coke
           (unit = gGHG/mmBtu)
        """
        process_EF_df = self.model.process_EF_df
        tbl_name = "process-specific-EF"

        # Look up the process by name, but fall back to the classname if not found by name
        name = self.name
        if name not in process_EF_df.index:
            classname = self.__class__.__name__
            if classname != name:
                if classname in process_EF_df.index:
                    name = classname
                else:
                    return None
                    # raise OpgeeException(f"Neither '{name}' nor '{classname}' was found in table '{tbl_name}'")
            else:
                return None
                # raise OpgeeException(f"'Class {classname}' was not found in table '{tbl_name}'")

        emission_series = pd.Series({fuel: process_EF_df.loc[name, fuel] for fuel in process_EF_df.columns},
                                    dtype="pint[g/mmBtu]")
        return emission_series

    def all_streams_ready(self, input_stream_contain):
        """
        Check if all the steams from enabled process are ready


        :param input_stream_contain: (str) name of input steam contains
        :return: boolean
        """
        input_streams = self.find_input_streams(input_stream_contain)
        for stream in input_streams.values():
            if stream.src_proc.enabled and stream.is_uninitialized():
                return False
        return True

    @classmethod
    def from_xml(cls, elt):
        """
        Instantiate an instance from an XML element

        :param elt: (etree.Element) representing a <Process> element
        :return: (Process) instance populated from XML
        """
        name = elt_name(elt)
        a = elt.attrib
        desc = a.get('desc')
        impute_start = a.get('impute-start')
        cycle_start = a.get('cycle-start')
        boundary = a.get('boundary')  # optional

        classname = a['class']  # required by XML schema
        subclass = _get_subclass(Process, classname)
        attr_dict = subclass.instantiate_attrs(elt, is_process=True)

        obj = subclass(name, desc=desc, attr_dict=attr_dict,
                       cycle_start=cycle_start, impute_start=impute_start,
                       boundary=boundary)

        obj.set_enabled(a.get('enabled', '1'))
        obj.set_extend(a.get('extend', '0'))

        obj.set_run_after(getBooleanXML(a.get('after', '0')))

        return obj


class Boundary(Process):
    """
    Used to define system boundaries in XML, e.g., <Process class="Boundary" name="Production">
    """
    def __init__(self, *args, **kwargs):
        boundary = kwargs.get("boundary")
        if not boundary:
            raise OpgeeException(f"XML processes of class 'Boundary' must define a boundary attribute")

        name = f"{boundary}Boundary"        # e.g., "ProductionBoundary"
        super().__init__(name, **kwargs)

    def _after_init(self):
        super()._after_init()

    def is_chosen_boundary(self, analysis):
        field = self.get_field()
        proc = field.boundary_process(analysis)
        return proc == self

    def run(self, analysis):
        is_chosen_boundary = self.is_chosen_boundary(analysis)

        # TODO this logic looks wrong since the branch that tests whether "is_boundary_processed"
        #  doesn't set the flag to indicate that it's been processed. That happens in the other branch.
        # Also, shouldn't have to test is_chosen_boundary in both branches.

        # If we're an intermediate boundary, copy all inputs to outputs based on contents
        if not is_chosen_boundary and not self.field.get_process_data("is_boundary_processed"):
            for in_stream in self.inputs:
                contents = in_stream.contents
                if len(contents) != 1:
                    raise ModelValidationError(f"Streams to and from boundaries must have only a single Content declaration; {self} inputs are {contents}")

                # If not exactly one stream that declares the same contents, raises error
                out_stream = self.find_output_stream(contents[0], raiseError=False)

                if out_stream is None:
                    raise ModelValidationError(f"Missing output stream for '{contents[0]}' in {self} boundary")

                out_stream.copy_flow_rates_from(in_stream)

        # Hit the user choose boundary
        elif is_chosen_boundary and not self.field.get_process_data("export_prod_LHV_sum"):
            export_prod_LHV_sum = ureg.Quantity(0, "mmbtu/day")
            for in_stream in self.inputs:
                mass_rate = in_stream.components.sum(axis=1)
                export_prod_LHV = mass_rate[self.field.product_LHV.index].dot(self.field.product_LHV)["LHV"]
                export_prod_LHV_sum += export_prod_LHV

                # TODO: this is not a robust test
                if in_stream.contents[0] == "oil":
                    self.field.save_process_data(export_oil_LHV=export_prod_LHV)

            self.field.save_process_data(export_prod_LHV_sum=export_prod_LHV_sum)

            # TODO: why isn't this on previous branch of if-else rather than here?
            self.field.save_process_data(is_boundary_processed=True)


class Reservoir(Process):
    """
    Reservoir represents natural resources such as oil and gas reservoirs, and water sources in the subsurface.
    Each Field object holds a single Reservoir instance.
    """

    def __init__(self, *args, **kwargs):
        super().__init__("Reservoir", desc='The Reservoir')

    def run(self, analysis):
        self.print_running_msg()


<<<<<<< HEAD
# TBD: move this to tests/utils_for_tests.py after removing references from opgee.xml
=======
# TBD: move both Output and After to tests/utils_for_tests.py after removing usages from opgee.xml
class Output(Process):
    def run(self, analysis):
        pass

>>>>>>> 1b80a239
# Required to load opgee.xml and some test XML files
class After(Process):
    def run(self, analysis):
        pass

    def impute(self):
        pass


#
# This class is defined here rather than in container.py to avoid import loops and to
# allow the reference to Aggregator above.
#
class Aggregator(Container):
    def __init__(self, name, attr_dict=None, aggs=None, procs=None):
        super().__init__(name, attr_dict=attr_dict, aggs=aggs, procs=procs)

    @classmethod
    def from_xml(cls, elt):
        """
        Instantiate an instance from an XML element

        :param elt: (etree.Element) representing a <Aggregator> element
        :return: (Aggregator) instance populated from XML
        """
        name = elt_name(elt)

        aggs = instantiate_subelts(elt, Aggregator)
        procs = instantiate_subelts(elt, Process)

        attr_dict = cls.instantiate_attrs(elt)

        obj = cls(name, attr_dict=attr_dict, aggs=aggs, procs=procs)

        # Aggregators are disabled if they are empty or contain only disabled aggs & procs
        enabled = not all([not child.is_enabled() for child in aggs + procs])
        obj.set_enabled(enabled)

        return obj


def reload_subclass_dict():
    global _Subclass_dict

    _Subclass_dict = {
        Aggregator: _subclass_dict(Aggregator),
        Process: _subclass_dict(Process)
    }<|MERGE_RESOLUTION|>--- conflicted
+++ resolved
@@ -955,15 +955,11 @@
         self.print_running_msg()
 
 
-<<<<<<< HEAD
-# TBD: move this to tests/utils_for_tests.py after removing references from opgee.xml
-=======
 # TBD: move both Output and After to tests/utils_for_tests.py after removing usages from opgee.xml
 class Output(Process):
     def run(self, analysis):
         pass
 
->>>>>>> 1b80a239
 # Required to load opgee.xml and some test XML files
 class After(Process):
     def run(self, analysis):
