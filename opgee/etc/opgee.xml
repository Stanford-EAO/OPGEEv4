--- conflicted
+++ resolved
@@ -17,148 +17,49 @@
 		<A name="GWP_version">AR5</A>
 		<FieldRef name="gas_lifting_field"/>
 	</Analysis>
-
-<<<<<<< HEAD
-		<Field name="gas_lifting_field" modifies="template">
-<!--			<A name="downhole_pump">0</A>-->
-=======
+	
 	<Field name="gas_lifting_field" modifies="template">
+		<A name="API">32.0</A>
+		<A name="GLIR">30.26</A>
+		<A name="GOR">584.29</A>
+		<A name="WIR">1.5</A>
+		<A name="WOR">0.5</A>
+		<A name="age">12.0</A>
+		<A name="country">Angola</A>
+		<A name="depth">3937.0</A>
 		<A name="downhole_pump">0</A>
-		<A name="water_reinjection">1</A>
-		<A name="natural_gas_reinjection">1</A>
-		<A name="water_flooding">0</A>
-		<A name="gas_lifting">1</A>
-		<A name="gas_flooding">0</A>
-		<A name="steam_flooding">0</A>
-		<A name="oil_sands_mine">None</A>
-		<A name="country">Angola</A>
-		<A name="name">Girassol</A>
-		<A name="age">12.0</A>
-		<A name="depth">3937.0</A>
-		<A name="oil_prod">175000.0</A>
-		<A name="num_prod_wells">24</A>
-		<A name="num_water_inj_wells">20</A>
-		<A name="well_diam">8.0</A>
-		<A name="prod_index">90.9</A>
-		<A name="res_press">3655.0</A>
-		<A name="API">32.0</A>
-		<A name="GOR">584.29</A>
-		<A name="WOR">0.5</A>
-		<A name="WIR">1.5</A>
-		<A name="GLIR">30.26</A>
-		<A name="fraction_elec_onsite">1.0</A>
-		<A name="fraction_water_reinjected">1.0</A>
-		<A name="frac_transport_tanker">1.0</A>
 		<A name="frac_transport_barge">0.0</A>
 		<A name="frac_transport_pipeline">0.0</A>
 		<A name="frac_transport_rail">0.0</A>
-		<A name="transport_dist_tanker">7984.0</A>
+		<A name="frac_transport_tanker">1.0</A>
+		<A name="fraction_elec_onsite">1.0</A>
+		<A name="fraction_water_reinjected">1.0</A>
+		<A name="gas_flooding">0</A>
+		<A name="gas_lifting">1</A>
+		<A name="name">Girassol</A>
+		<A name="natural_gas_reinjection">1</A>
+		<A name="num_prod_wells">24</A>
+		<A name="num_water_inj_wells">20</A>
+		<A name="oil_prod">175000.0</A>
+		<A name="oil_sands_mine">None</A>
+		<A name="prod_index">90.9</A>
+		<A name="res_press">3655.0</A>
+		<A name="steam_flooding">0</A>
 		<A name="transport_dist_barge">0.0</A>
 		<A name="transport_dist_pipeline">0.0</A>
 		<A name="transport_dist_rail">0.0</A>
-
-<!--			<A name="downhole_pump">1</A>-->
->>>>>>> ef40de11
-<!--      <A name="water_reinjection">1</A>-->
-<!--      <A name="natural_gas_reinjection">1</A>-->
-<!--      <A name="water_flooding">0</A>-->
-<!--      <A name="gas_lifting">1</A>-->
-<!--      <A name="gas_flooding">0</A>-->
-<!--      <A name="steam_flooding">0</A>-->
-<!--      <A name="oil_sands_mine">None</A>-->
-<!--      <A name="country">Angola</A>-->
-<!--      <A name="name">Girassol</A>-->
-<!--      <A name="age">12.0</A>-->
-<!--      <A name="depth">3937.0</A>-->
-<!--      <A name="oil_prod">175000.0</A>-->
-<!--      <A name="num_prod_wells">24</A>-->
-<!--      <A name="num_water_inj_wells">20</A>-->
-<!--      <A name="well_diam">8.0</A>-->
-<!--      <A name="prod_index">90.9</A>-->
-<!--      <A name="res_press">3655.0</A>-->
-<!--      <A name="API">32.0</A>-->
-<!--      <A name="GOR">584.29</A>-->
-<!--      <A name="WOR">0.5</A>-->
-<!--      <A name="WIR">1.5</A>-->
-<!--      <A name="GLIR">30.26</A>-->
-<!--      <A name="fraction_elec_onsite">1.0</A>-->
-<!--      <A name="fraction_water_reinjected">1.0</A>-->
-<!--      <A name="frac_transport_tanker">1.0</A>-->
-<!--      <A name="frac_transport_barge">0.0</A>-->
-<!--      <A name="frac_transport_pipeline">0.0</A>-->
-<!--      <A name="frac_transport_rail">0.0</A>-->
-<!--      <A name="transport_dist_tanker">7984.0</A>-->
-<!--      <A name="transport_dist_barge">0.0</A>-->
-<!--      <A name="transport_dist_pipeline">0.0</A>-->
-<!--      <A name="transport_dist_rail">0.0</A>-->
-
-		<A name="downhole_pump">1</A>
-      <A name="water_reinjection">0</A>
-      <A name="natural_gas_reinjection">1</A>
-      <A name="water_flooding">0</A>
-      <A name="gas_lifting">0</A>
-      <A name="gas_flooding">0</A>
-      <A name="steam_flooding">0</A>
-      <A name="country">United States</A>
-      <A name="name">US Oil 2</A>
-      <A name="age">38.0</A>
-      <A name="depth">7122.0</A>
-      <A name="oil_prod">425170.0</A>
-      <A name="num_prod_wells">89163</A>
-      <A name="num_water_inj_wells">73917</A>
-      <A name="well_diam">2.775</A>
-      <A name="prod_index">6.8</A>
-      <A name="res_press">1531.23</A>
-      <A name="res_temp">198.196</A>
-      <A name="offshore">0.0</A>
-      <A name="API">32.8</A>
-      <A name="gas_comp_N2">3.170028818</A>
-      <A name="gas_comp_CO2">0.365772556</A>
-      <A name="gas_comp_C1">88.00709377</A>
-      <A name="gas_comp_C2">5.874528929</A>
-      <A name="gas_comp_C3">1.795610729</A>
-      <A name="gas_comp_C4">0.786965196</A>
-      <A name="gas_comp_H2S">0.0</A>
-      <A name="GOR">545.2642472</A>
-      <A name="WOR">5.988459821</A>
-      <A name="WIR">6.988459821</A>
-      <A name="GLIR">363.8</A>
-      <A name="GFIR">817.8963709</A>
-      <A name="flood_gas_type">NG</A>
-      <A name="SOR">0.0</A>
-      <A name="fraction_elec_onsite">0.0</A>
-      <A name="fraction_remaining_gas_inj">0.5</A>
-      <A name="fraction_water_reinjected">0.0</A>
-      <A name="fraction_steam_cogen">0.0</A>
-      <A name="fraction_steam_solar">0.0</A>
-      <Process class="CrudeOilDewatering">
+		<A name="transport_dist_tanker">7984.0</A>
+		<A name="water_flooding">0</A>
+		<A name="water_reinjection">1</A>
+		<A name="well_diam">8.0</A>
+
+		<Process class="CrudeOilDewatering">
         <A name="heater_treater">0</A>
       </Process>
-      <A name="stabilizer_column">1</A>
-      <A name="upgrader_type">None</A>
-      <A name="gas_processing_path">Acid Wet Gas</A>
-      <A name="FOR">96.42125804</A>
-      <A name="frac_venting">0.002</A>
       <Process class="HeavyOilDilution">
         <A name="fraction_diluent">0.0</A>
       </Process>
-      <A name="frac_transport_tanker">1.0</A>
-      <A name="frac_transport_barge">0.0</A>
-      <A name="frac_transport_pipeline">1.0</A>
-      <A name="frac_transport_rail">0.0</A>
-      <A name="frac_transport_truck">0.0</A>
-      <A name="transport_dist_tanker">8000.0</A>
-      <A name="transport_dist_barge">500.0</A>
-      <A name="transport_dist_pipeline">1000.0</A>
-      <A name="transport_dist_rail">800.0</A>
-      <A name="transport_dist_truck">100.0</A>
-      <A name="oil_sands_mine">None</A>
-      <A name="oil_processing_path">Stabilization</A>
-      <A name="frac_CO2_breakthrough">59</A>
-      <A name="ecosystem_richness">Med carbon</A>
-      <A name="field_development_intensity">Med</A>
-      <A name="prod_water_inlet_temp">140.0</A>
-		</Field>
+	</Field>
 
 	<Field name="template">
 		<Process class="Boundary" boundary="Production"/>
