#
# OPGEE Attribute and related classes
#
# Authors: Richard Plevin and Wennan Long
#
# Copyright (c) 2021-2022 The Board of Trustees of the Leland Stanford Junior
# University. See LICENSE.txt for license details.
#
import pandas as pd

from .core import STP
from .core import TemperaturePressure
from .log import getLogger
from .stream import PHASE_LIQUID, Stream
from .thermodynamics import Oil, Gas, Water
from .import ureg

_logger = getLogger(__name__)

<<<<<<< HEAD
def combine_streams(streams, API):
=======

# TODO: improve this to use temp and press
def combine_streams(streams):
>>>>>>> 045e1a24
    """
    Thermodynamically combine multiple streams' components into a new
    anonymous Stream. This is used on input streams since it makes no
    sense for output streams.

    :param streams: (list of Streams) the Streams to combine
    :param API (pint.Quantity): API value

    :return: (Stream) if len(streams) > 1, returns a new Stream. If
       len(streams) == 1, the input stream (streams[0]) is returned.
    """
    if len(streams) == 1:  # corner case
        return streams[0]

    non_empty_streams = [stream for stream in streams if not stream.is_uninitialized()]
    non_empty_streams_pressure = [stream.tp.P for stream in non_empty_streams]

    non_empty_API_streams =\
        [stream for stream in non_empty_streams if stream.API is not None and stream.liquid_flow_rate("oil").m > 0]

    def calculated_combined_API_using_weighted_average(streams):
        """
            Calculate the combined API of crude oil streams using the weighted average method.

            Args:
                streams (List): A list of crude oil stream objects.

            Returns:
                float: The combined API of the crude oil streams.
        """
        if len(streams) == 1:
            return streams[0].API

        total_mass_rate = sum(stream.liquid_flow_rate("oil") for stream in streams)
        sum_of_mass_multiply_specific_gravity = sum(
            stream.liquid_flow_rate("oil") * Oil.specific_gravity(stream.API) for stream in streams)

        combined_sg = sum_of_mass_multiply_specific_gravity / total_mass_rate
        return Oil.API_from_SG(combined_sg)

    if not non_empty_streams:
        return Stream("empty_stream", TemperaturePressure(None, None))

    comp_matrix = sum([stream.components for stream in streams])

    stream_temperature = pd.Series([stream.tp.T.to("kelvin").m for stream in non_empty_streams],
                                   dtype="pint[kelvin]")

    stream_specific_heat = pd.Series([mixture_specific_heat_capacity(stream).m for
                                      stream in non_empty_streams],
                                     dtype="pint[btu/degF/day]")

    stream_sp_heat_sum = stream_specific_heat.sum()
    if stream_sp_heat_sum.m != 0.0:
        temperature = (stream_temperature * stream_specific_heat).sum() / stream_sp_heat_sum
        temperature = temperature.to("degF")
        min_pressure = min(non_empty_streams_pressure)
        stream = Stream('combined',
                        TemperaturePressure(temperature, max(STP.P, min_pressure)),
                        comp_matrix=comp_matrix)
    else:
        stream = Stream('empty_stream', tp=STP)

    if len(non_empty_API_streams) > 0:
        stream.API = calculated_combined_API_using_weighted_average(non_empty_API_streams)
    else:
        stream.API = None
    return stream


def mixture_specific_heat_capacity(stream):
    """
    cp_mix = (mass_1/mass_mix)cp_1 + (mass_2/mass_mix)cp_2 + ...

    :param API:
    :param stream:
    :return: (float) heat capacity of mixture (unit = btu/degF/day)
    """
    temperature = stream.tp.T
    oil_mass_rate = stream.liquid_flow_rate("oil")
    if oil_mass_rate.m == 0 or stream.API is None:
        oil_heat_capacity = ureg.Quantity(0, "btu/delta_degF/day")
    else:
        oil_heat_capacity = oil_mass_rate * Oil.specific_heat(stream.API, temperature)
    water_heat_capacity = Water.heat_capacity(stream)
    gas_heat_capacity = Gas.heat_capacity(stream)

    heat_capacity = oil_heat_capacity + water_heat_capacity + gas_heat_capacity
    return heat_capacity.to("btu/delta_degF/day")<|MERGE_RESOLUTION|>--- conflicted
+++ resolved
@@ -11,27 +11,20 @@
 from .core import STP
 from .core import TemperaturePressure
 from .log import getLogger
-from .stream import PHASE_LIQUID, Stream
+from .stream import Stream
 from .thermodynamics import Oil, Gas, Water
 from .import ureg
 
 _logger = getLogger(__name__)
 
-<<<<<<< HEAD
-def combine_streams(streams, API):
-=======
-
 # TODO: improve this to use temp and press
 def combine_streams(streams):
->>>>>>> 045e1a24
     """
     Thermodynamically combine multiple streams' components into a new
     anonymous Stream. This is used on input streams since it makes no
     sense for output streams.
 
     :param streams: (list of Streams) the Streams to combine
-    :param API (pint.Quantity): API value
-
     :return: (Stream) if len(streams) > 1, returns a new Stream. If
        len(streams) == 1, the input stream (streams[0]) is returned.
     """
@@ -41,7 +34,7 @@
     non_empty_streams = [stream for stream in streams if not stream.is_uninitialized()]
     non_empty_streams_pressure = [stream.tp.P for stream in non_empty_streams]
 
-    non_empty_API_streams =\
+    non_empty_API_streams = \
         [stream for stream in non_empty_streams if stream.API is not None and stream.liquid_flow_rate("oil").m > 0]
 
     def calculated_combined_API_using_weighted_average(streams):
