--- conflicted
+++ resolved
@@ -23,12 +23,8 @@
 from .processes.steam_generator import SteamGenerator
 from .smart_defaults import SmartDefault
 from .stream import Stream
-<<<<<<< HEAD
 from .thermodynamics import Oil, Gas, Water, MultiOil
 from .processes.steam_generator import SteamGenerator
-=======
-from .thermodynamics import Oil, Gas, Water
->>>>>>> fc7820c2
 from .utils import getBooleanXML, flatten, roundup
 
 _logger = getLogger(__name__)
